--- conflicted
+++ resolved
@@ -1,9 +1,5 @@
 kernel:
-<<<<<<< HEAD
   image: quay.io/tinkerbell/hook-kernel:5.10.57
-=======
-  image: quay.io/tinkerbell/hook-kernel:5.10.11
->>>>>>> 65386536
   cmdline: "console=tty0 console=ttyS0 console=ttyAMA0 console=ttysclp0"
 init:
   - linuxkit/init:v0.8
